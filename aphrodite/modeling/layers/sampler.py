"""A layer that samples the next tokens from the model's outputs."""
from typing import Dict, List, Tuple, Optional

import numpy as np
import torch
import torch.nn as nn

from aphrodite.modeling.metadata import InputMetadata
from aphrodite.modeling.megatron.tensor_parallel import (
    gather_from_tensor_model_parallel_region)
from aphrodite.common.sampling_params import SamplingParams, SamplingType
from aphrodite.common.sequence import SamplerOutput, SequenceOutputs, SequenceData

_SAMPLING_EPS = 1e-5


class Sampler(nn.Module):
    """Samples the next tokens from the model's outputs.

    This layer does the following:
    1. Discard the hidden states that are not used for sampling (i.e., all
        tokens except the final one in each prompt).
    2. Compute the logits for the next tokens.
    3. Apply presence and frequency penalties.
    4. Apply temperature scaling.
    5. Apply top-p and top-k truncation.
    6. Sample the next tokens.
    Here, each sequence group within the batch can have different sampling
    parameters (e.g., sampling method, temperature, top-p, top-k, etc.).
    """

    def __init__(self, vocab_size: int) -> None:
        super().__init__()
        self.vocab_size = vocab_size

    def forward(
        self,
        embedding: torch.Tensor,
        hidden_states: torch.Tensor,
        input_metadata: InputMetadata,
        embedding_bias: Optional[torch.Tensor] = None,
    ) -> SamplerOutput:
        # Get the hidden states that we use for sampling.
        hidden_states = _prune_hidden_states(hidden_states, input_metadata)

        # Get the logits for the next tokens.
        logits = _get_logits(hidden_states, embedding, embedding_bias,
                             self.vocab_size)

        # Apply presence and frequency penalties.
        output_tokens = _get_output_tokens(input_metadata)
        assert len(output_tokens) == logits.shape[0]
        presence_penalties, frequency_penalties, repetition_penalties = _get_penalties(input_metadata)
        assert len(presence_penalties) == logits.shape[0]
        assert len(frequency_penalties) == logits.shape[0]
        logits = _apply_penalties(logits, output_tokens,
                                  presence_penalties, frequency_penalties, repetition_penalties,
                                  self.vocab_size)
        
        logits = _apply_logits_processors(input_metadata, logits, output_tokens)

        # Apply Eta sampling, as described in https://arxiv.org/abs/2210.15191
        eta_cutoffs = _get_eta_cutoffs(input_metadata)
        assert len(eta_cutoffs) == logits.shape[0]
        if any(eta > _SAMPLING_EPS for eta in eta_cutoffs):
            logits = _apply_eta_cutoff(logits, eta_cutoffs)

        # Apply Locally typical sampling, as described in https://arxiv.org/abs/2202.00666
        typical_ps = _get_typical_ps(input_metadata)
        assert len(typical_ps) == logits.shape[0]
        if any(typ_p < 1.0 - _SAMPLING_EPS for typ_p in typical_ps):
            logits = _apply_typical_sampling(logits, typical_ps)

        # Apply Tail Free Sampling, as described in https://www.trentonbricken.com/Tail-Free-Sampling/
        tfss = _get_tfs(input_metadata)
        assert len(tfss) == logits.shape[0]
        if any(z < 1.0 - _SAMPLING_EPS for z in tfss):
            logits = _apply_tfs(logits, tfss)

        epsilon_cutoffs = _get_epsilon_cutoffs(input_metadata)
        assert len(epsilon_cutoffs) == logits.shape[0]
        if any(epsilon > _SAMPLING_EPS for epsilon in epsilon_cutoffs):
            logits = _apply_epsilon_cutoff(logits, epsilon_cutoffs)

        # Apply temperature scaling.
        temperatures = _get_temperatures(input_metadata)
        assert len(temperatures) == logits.shape[0]
        if any(t != 1.0 for t in temperatures):
            t = torch.tensor(temperatures,
                             dtype=logits.dtype,
                             device=logits.device)
            # Use in-place division to avoid creating a new tensor.
            logits.div_(t.unsqueeze(dim=1))

        # Apply top-p, top-k, and top-a truncation.
        top_ps, top_ks, top_as = _get_top_a_top_p_top_k(input_metadata, self.vocab_size)
        assert len(top_ps) == len(top_ks) == logits.shape[0]
        do_top_p = any(p < 1.0 - _SAMPLING_EPS for p in top_ps)
        do_top_k = any(k != self.vocab_size for k in top_ks)
        do_top_a = any(a > _SAMPLING_EPS for a in top_as)
        if do_top_p or do_top_k or do_top_a:
            logits = _apply_top_a_top_p_top_k(logits, top_ps, top_ks, top_as)

        # We use float32 for probabilities and log probabilities.
        # Compute the probabilities.
        probs = torch.softmax(logits, dim=-1, dtype=torch.float)
        # Compute the log probabilities.
        # Use log_softmax to ensure numerical stability.
        logprobs = torch.log_softmax(logits, dim=-1, dtype=torch.float)

        # Sample the next tokens.
        return _sample(probs, logprobs, input_metadata)


def _get_logits(hidden_states: torch.Tensor, embedding: torch.Tensor,
                embedding_bias: Optional[torch.Tensor],
                vocab_size: int) -> torch.Tensor:
    # Get the logits for the next tokens.
    logits = torch.matmul(hidden_states, embedding.t())
    if embedding_bias is not None:
        logits += embedding_bias
    logits = gather_from_tensor_model_parallel_region(logits)
    # Remove paddings in vocab (if any).
    logits = logits[:, :vocab_size]
    return logits


def _prune_hidden_states(
    hidden_states: torch.Tensor,
    input_metadata: InputMetadata,
) -> torch.Tensor:
    last_token_indices = {t: [] for t in SamplingType}
    start_idx = 0
    for i, seq_group in enumerate(input_metadata.seq_groups):
        seq_ids, sampling_params = seq_group
        sampling_type = sampling_params.sampling_type
        if i < input_metadata.num_prompts:
            assert len(seq_ids) == 1, "Prompt input should have only one seq."
            prompt_len = input_metadata.prompt_lens[i]
            last_token_indices[sampling_type].append(start_idx + prompt_len -
                                                     1)
            start_idx += prompt_len
        else:
            num_seqs = len(seq_ids)
            last_token_indices[sampling_type].extend(
                range(start_idx, start_idx + num_seqs))
            start_idx += num_seqs

    all_last_token_indices = []
    for sampling_type in SamplingType:
        all_last_token_indices.extend(last_token_indices[sampling_type])
    all_last_token_indices = torch.tensor(all_last_token_indices,
                                          dtype=torch.long,
                                          device=hidden_states.device)
    return hidden_states.index_select(0, all_last_token_indices)


def _get_penalties(
        input_metadata: InputMetadata) -> Tuple[List[float], List[float]]:
    # Collect the presence and frequency penalties.
    presence_penalties: List[float] = []
    frequency_penalties: List[float] = []
    repetition_penalties: List[float] = []
    for seq_group in input_metadata.seq_groups:
        seq_ids, sampling_params = seq_group
        presence_penalties += [sampling_params.presence_penalty] * len(seq_ids)
        frequency_penalties += [sampling_params.frequency_penalty] * len(seq_ids)
        repetition_penalties += [sampling_params.repetition_penalty] * len(seq_ids)
    return presence_penalties, frequency_penalties, repetition_penalties


def _get_output_tokens(input_metadata: InputMetadata) -> List[List[int]]:
    output_tokens: List[List[int]] = []
    for seq_group in input_metadata.seq_groups:
        seq_ids, _ = seq_group
        for seq_id in seq_ids:
            seq_data = input_metadata.seq_data[seq_id]
            output_tokens.append(seq_data.output_token_ids)
    return output_tokens

def _apply_logits_processors(
    input_metadata: InputMetadata,
    logits: torch.Tensor,
    output_tokens: List[List[int]]
) -> torch.Tensor:
    for _, seq_group in enumerate(input_metadata.seq_groups):
        _, sampling_params = seq_group
        logits_processors = sampling_params.logits_processors

        if logits_processors is not None:
            for logits_processor in logits_processors:
                logits = logits_processor(logits, output_tokens)

    return logits

def _apply_penalties(
    logits: torch.Tensor,
    output_tokens: List[List[int]],
    presence_penalties: List[float],
    frequency_penalties: List[float],
    repetition_penalties: List[float],
    vocab_size: int,
) -> torch.Tensor:
    num_seqs, vocab_size = logits.shape
    for i in range(num_seqs):
        if not output_tokens[i]:
            continue
        if (abs(presence_penalties[i]) < _SAMPLING_EPS and
            abs(frequency_penalties[i]) < _SAMPLING_EPS and
            repetition_penalties[i] < 1.0 + _SAMPLING_EPS):
            continue
        break
    else:
        # Return early if all sequences have zero penalties.
        return logits

    max_output_len = max(len(tokens) for tokens in output_tokens)
    padded_output_tokens = [
        tokens + [vocab_size] * (max_output_len - len(tokens))
        for tokens in output_tokens
    ]
    output_tokens_tensor = torch.tensor(padded_output_tokens,
                                        dtype=torch.long,
                                        device=logits.device)

    # Compute the bin counts for the output tokens.
    # vocab_size + 1 for padding.
    bin_counts = torch.zeros((num_seqs, vocab_size + 1),
                             dtype=torch.long,
                             device=logits.device)
    bin_counts.scatter_add_(1, output_tokens_tensor,
                            torch.ones_like(output_tokens_tensor))
    bin_counts = bin_counts[:, :vocab_size]  # Remove the padding bin.

    frequency_penalties = torch.tensor(frequency_penalties,
                                       dtype=logits.dtype,
                                       device=logits.device)
    presence_penalties = torch.tensor(presence_penalties,
                                      dtype=logits.dtype,
                                      device=logits.device)
    repetition_penalties = torch.tensor(repetition_penalties,
                                      dtype=logits.dtype,
                                      device=logits.device)

    # We follow the definition in OpenAI API.
    # Refer to https://platform.openai.com/docs/api-reference/parameter-details
    logits -= frequency_penalties.unsqueeze(dim=1) * bin_counts
    presence_mask = (bin_counts > 0)
    logits -= presence_penalties.unsqueeze(dim=1) * presence_mask

    # Effectively: If token is present and logit is positive, divide logit by rep_pen.
    #              If token is present and logit is negative, multiply logit by rep_pen.
    logits += logits * (1 / repetition_penalties.unsqueeze(dim=1) - 1) * presence_mask * (logits > 0)
    logits += logits * (repetition_penalties.unsqueeze(dim=1) - 1) * presence_mask * (logits < 0)

    return logits


def _get_temperatures(input_metadata: InputMetadata) -> List[float]:
    # Collect the temperatures for the logits.
    temperatures: List[float] = []
    for seq_group in input_metadata.seq_groups:
        seq_ids, sampling_params = seq_group
        temperature = sampling_params.temperature
        if temperature < _SAMPLING_EPS:
            # NOTE: Zero temperature means deterministic sampling
            # (i.e., greedy sampling or beam search).
            # Set the temperature to 1 to avoid division by zero.
            temperature = 1.0
        temperatures += [temperature] * len(seq_ids)
    return temperatures


def _get_top_a_top_p_top_k(
    input_metadata: InputMetadata,
    vocab_size: int,
) -> Tuple[List[float], List[int], List[float]]:
    top_ps: List[float] = []
    top_ks: List[int] = []
    top_as: List[float] = []
    for seq_group in input_metadata.seq_groups:
        seq_ids, sampling_params = seq_group
        # k should not be greater than the vocab size.
        top_k = min(sampling_params.top_k, vocab_size)
        # k=-1 means no truncation.
        top_k = vocab_size if top_k == -1 else top_k

        top_ps += [sampling_params.top_p] * len(seq_ids)
        top_ks += [top_k] * len(seq_ids)
        top_as += [sampling_params.top_a] * len(seq_ids)

    return top_ps, top_ks, top_as



def _get_tfs(input_metadata: InputMetadata) -> List[float]:
    tfss: List[float] = []
    for seq_group in input_metadata.seq_groups:
        seq_ids, sampling_params = seq_group
        z = sampling_params.tfs
        tfss += [z] * len(seq_ids)
    return tfss


<<<<<<< HEAD
def _get_eta_cutoffs(input_metadata: InputMetadata) -> List[float]:
    eta_cutoffs: List[float] = []
    for seq_group in input_metadata.seq_groups:
        seq_ids, sampling_params = seq_group
        eta_cutoff = sampling_params.eta_cutoff
        eta_cutoffs += [eta_cutoff] * len(seq_ids)
    return eta_cutoffs


def _get_epsilon_cutoffs(input_metadata: InputMetadata) -> List[float]:
    epsilon_cutoffs: List[float] = []
    for seq_group in input_metadata.seq_groups:
        seq_ids, sampling_params = seq_group
        epsilon_cutoff = sampling_params.epsilon_cutoff
        epsilon_cutoffs += [epsilon_cutoff] * len(seq_ids)
    return epsilon_cutoffs


def _get_typical_ps(input_metadata: InputMetadata) -> List[float]:
    typical_ps: List[float] = []
    for seq_group in input_metadata.seq_groups:
        seq_ids, sampling_params = seq_group
        typical_p = sampling_params.typical_p
        typical_ps += [typical_p] * len(seq_ids)
    return typical_ps


def _apply_top_p_top_k(
=======
def _apply_top_a_top_p_top_k(
>>>>>>> 99c056d8
    logits: torch.Tensor,
    top_ps: List[float],
    top_ks: List[int],
    top_as: List[float],
) -> torch.Tensor:
    ts_p = torch.tensor(top_ps, dtype=logits.dtype, device=logits.device)
    ts_k = torch.tensor(top_ks, dtype=torch.int, device=logits.device)
    ts_a = torch.tensor(top_as, dtype=logits.dtype, device=logits.device)
    logits_sort, logits_idx = logits.sort(dim=-1, descending=True)

    # Apply top-p and top-a.
    probs_sort = logits_sort.softmax(dim=-1)
    probs_sum = probs_sort.cumsum(dim=-1)
    top_a_thresholds = torch.pow(probs_sort[:, 0], 2) * ts_a
    top_ap_mask = (probs_sort < top_a_thresholds.unsqueeze(1)) # Cull logits below the top-a threshold
    top_ap_mask.logical_or_(probs_sum > ts_p.unsqueeze(dim=1)) # Cull logits above the top-p summation threshold
    top_ap_mask[:, 0] = False # Guarantee at least one token is pickable
    logits_sort[top_ap_mask] = -float("inf")
    
    # Apply top-k.
    # Create a mask for the top-k elements.
    top_k_mask = torch.arange(logits_idx.shape[-1], device=logits_idx.device)
    top_k_mask = top_k_mask.expand(logits_idx.shape[0], -1)
    top_k_mask = top_k_mask >= ts_k.unsqueeze(dim=1)
    logits_sort[top_k_mask] = -float("inf")

    # Re-sort the probabilities.
    logits = torch.gather(logits_sort,
                          dim=-1,
                          index=torch.argsort(logits_idx, dim=-1))
    return logits

def _apply_tfs(
    logits: torch.Tensor,
    tfss: List[float],
) -> torch.Tensor:
    z = torch.tensor(tfss, dtype=logits.dtype, device=logits.device)
    logits_sort, logits_idx = logits.sort(dim=-1, descending=True)
    d2 = logits_sort.softmax(dim=-1).diff().diff().abs()
    normalized_d2 = d2 / torch.sum(d2, dim=-1, keepdim=True)
    curvature_cdf = torch.cumsum(normalized_d2, dim=-1)

    tfs_mask = curvature_cdf > z.unsqueeze(dim=-1)

    tfs_mask = torch.cat(
            (
                torch.zeros(logits.shape[0], 1, dtype=torch.bool, device=logits.device),
                tfs_mask,
                torch.ones(logits.shape[0], 1, dtype=torch.bool, device=logits.device),
            ),
            dim=-1,
        )
    
    logits_sort[tfs_mask] = -float("inf")
    logits = torch.gather(logits_sort,
                          dim=-1,
                          index=torch.argsort(logits_idx, dim=-1))

    return logits



def _apply_eta_cutoff(
    logits: torch.Tensor,
    eta_cutoffs: List[float],
) -> torch.Tensor:
    eta = torch.tensor(eta_cutoffs, dtype=logits.dtype, device=logits.device) * 1e-4
    shifted_logits = torch.log_softmax(logits, dim=-1)
    probs = shifted_logits.exp()

    neg_entropy = (probs * shifted_logits).nansum(dim=-1)
    eps = torch.min(eta, torch.sqrt(eta)*torch.exp(neg_entropy)).unsqueeze(dim=1)

    eta_mask = probs < eps

    if(torch.all(eta_mask)): # guard against nulling out all the logits
        topk_prob, _ = torch.max(probs, dim=-1)
        eta_mask = probs < topk_prob

    logits[eta_mask] = -float("inf")
    return logits


def _apply_epsilon_cutoff(
    logits: torch.Tensor,
    epsilon_cutoffs: List[float],
) -> torch.Tensor:
    eps = torch.tensor(epsilon_cutoffs, dtype=logits.dtype, device=logits.device).unsqueeze(dim=1)
    probs = logits.softmax(dim=-1)

    eps_mask = probs < (eps * 1e-4)

    if(torch.all(eps_mask)): # guard against nulling out all the logits
        topk_prob, _ = torch.max(probs, dim=-1)
        eps_mask = probs < topk_prob

    logits[eps_mask] = -float("inf")
    return logits


def _apply_typical_sampling(
    logits: torch.Tensor,
    typical_ps: List[float],
) -> torch.Tensor:
    typ_p = torch.tensor(typical_ps, dtype=logits.dtype, device=logits.device)
    shifted_logits = torch.log_softmax(logits, dim=-1)
    probs = shifted_logits.exp()

    neg_entropy = (probs * shifted_logits).nansum(dim=-1, keepdim=True)

    surprisal_deviations = (neg_entropy - shifted_logits).abs()
    _, indices = torch.sort(surprisal_deviations)
    reordered_probs = probs.gather(-1, indices)
    typ_mask_sorted = reordered_probs.cumsum(dim=-1) >= typ_p.unsqueeze(dim=1)
    
    min_tokens_to_keep = 1
    # Keep at least min_tokens_to_keep
    typ_mask_sorted[..., :min_tokens_to_keep] = 0

    typ_mask = typ_mask_sorted.scatter(
        1, indices, typ_mask_sorted
    )
    logits[typ_mask] = -float("inf")
    return logits


def _get_topk_logprobs(
    logprobs: torch.Tensor,
    num_logprobs: Optional[int],
) -> List[Dict[int, float]]:
    num_seqs = logprobs.size(0)
    if num_logprobs is None or num_logprobs == 0:
        return [{} for _ in range(num_seqs)]

    all_topk_logprobs, all_topk_ids = torch.topk(logprobs,
                                                 num_logprobs,
                                                 dim=-1)
    all_topk_logprobs = all_topk_logprobs.cpu()
    all_topk_ids = all_topk_ids.cpu()
    all_token_to_logprob = []
    for topk_logprobs, topk_ids in zip(all_topk_logprobs, all_topk_ids):
        token_to_logprob: Dict[int, float] = {}
        for token_id, logprob in zip(topk_ids, topk_logprobs):
            token_to_logprob[token_id.item()] = logprob.item()
        all_token_to_logprob.append(token_to_logprob)
    return all_token_to_logprob


def _build_sequence_outputs(
    parent_ids: List[int],
    next_token_ids: List[int],
    selected_token_logprobs: torch.Tensor,
    parent_seq_ids: List[int],
    parent_logprobs: torch.Tensor,
    num_output_logprobs: Optional[int],
) -> List[SequenceOutputs]:
    # Get top-k log probabilities for the next tokens.
    next_logprobs = _get_topk_logprobs(parent_logprobs, num_output_logprobs)
    seq_outputs: List[SequenceOutputs] = []
    for parent_id, next_token_id, token_logprob in zip(
            parent_ids, next_token_ids, selected_token_logprobs):
        output_logprobs = next_logprobs[parent_id].copy()
        output_logprobs[next_token_id] = token_logprob
        seq_outputs.append(
            SequenceOutputs(parent_seq_ids[parent_id], next_token_id,
                            output_logprobs))
    return seq_outputs


def _greedy_sample(
    selected_seq_groups: List[Tuple[List[int], SamplingParams]],
    logprobs: torch.Tensor,
) -> List[Tuple[List[int], List[int]]]:
    samples = torch.argmax(logprobs, dim=-1).cpu()
    sample_idx = 0
    results = []
    for seq_group in selected_seq_groups:
        seq_ids, _ = seq_group
        num_parent_seqs = len(seq_ids)
        assert num_parent_seqs == 1, (
            "Greedy sampling should have only one seq.")
        parent_ids = list(range(num_parent_seqs))
        next_token_ids = [samples[sample_idx].item()]
        results.append((next_token_ids, parent_ids))
        sample_idx += num_parent_seqs
    assert sample_idx == logprobs.size(0)
    return results


def _random_sample(
    selected_seq_groups: List[Tuple[List[int], SamplingParams]],
    is_prompts: List[bool],
    probs: torch.Tensor,
) -> List[Tuple[List[int], List[int]]]:
    # Find the maximum best_of value of the prompt phase requests.
    max_best_of = 1
    for seq_group, is_prompt in zip(selected_seq_groups, is_prompts):
        if is_prompt:
            seq_ids, sampling_params = seq_group
            max_best_of = max(max_best_of, sampling_params.best_of)
    random_samples = torch.multinomial(probs,
                                       num_samples=max_best_of,
                                       replacement=True).cpu()
    sample_idx = 0
    results = []
    for seq_group, is_prompt in zip(selected_seq_groups, is_prompts):
        seq_ids, sampling_params = seq_group
        num_parent_seqs = len(seq_ids)
        if is_prompt:
            # Prompt phase.
            assert num_parent_seqs == 1, (
                "Prompt input should have only one seq.")
            parent_ids = [0] * sampling_params.best_of
            next_token_ids = random_samples[
                sample_idx, :sampling_params.best_of].tolist()
        else:
            # Generation phase.
            parent_ids = list(range(num_parent_seqs))
            next_token_ids = random_samples[sample_idx:sample_idx +
                                            num_parent_seqs, 0].tolist()
        results.append((next_token_ids, parent_ids))
        sample_idx += num_parent_seqs
    assert sample_idx == probs.size(0)
    return results


def _beam_search_sample(
    selected_seq_groups: List[Tuple[List[int], SamplingParams]],
    is_prompts: List[bool],
    seq_data: Dict[int, SequenceData],
    logprobs: torch.Tensor,
) -> List[Tuple[List[int], List[int]]]:
    # We sample 2 * beam_width candidates to make sure that with high
    # probability we can get `beam_width` candidates in addition to
    # the finished sequences for the next iteration. See
    # https://github.com/tensorflow/tensor2tensor/blob/bafdc1b67730430d38d6ab802cbd51f9d053ba2e/tensor2tensor/utils/beam_search.py#L557-L563
    # for details. See also HF reference:
    # https://github.com/huggingface/transformers/blob/a4dd53d88e4852f023332d284ff07a01afcd5681/src/transformers/generation/utils.py#L3063-L3065
    #
    # Note: Beam search is not vectorized, so its speed can be slower than
    # other sampling methods.
    sample_idx = 0
    results = []
    for seq_group, is_prompt in zip(selected_seq_groups, is_prompts):
        seq_ids, sampling_params = seq_group
        num_parent_seqs = len(seq_ids)
        beam_width = sampling_params.best_of
        seq_group_logprobs = logprobs[sample_idx:sample_idx + num_parent_seqs]
        if is_prompt:
            # Prompt phase.
            assert num_parent_seqs == 1, (
                "Prompt input should have only one seq.")
            parent_ids = [0] * (2 * beam_width)
            _, next_token_ids = torch.topk(seq_group_logprobs[0],
                                           2 * beam_width)
            next_token_ids = next_token_ids.tolist()
        else:
            # Generation phase.
            cumulative_logprobs = [
                seq_data[seq_id].cumulative_logprob for seq_id in seq_ids
            ]
            cumulative_logprobs = torch.tensor(
                cumulative_logprobs,
                dtype=torch.float,
                device=seq_group_logprobs.device)
            seq_group_logprobs = (seq_group_logprobs +
                                  cumulative_logprobs.unsqueeze(dim=1))
            _, topk_ids = torch.topk(seq_group_logprobs.flatten(),
                                     2 * beam_width)
            topk_ids = topk_ids.tolist()
            vocab_size = seq_group_logprobs.size(-1)
            parent_ids = [i // vocab_size for i in topk_ids]
            next_token_ids = [i % vocab_size for i in topk_ids]
        results.append((next_token_ids, parent_ids))
        sample_idx += num_parent_seqs
    assert sample_idx == logprobs.size(0)
    return results


def _sample(
    probs: torch.Tensor,
    logprobs: torch.Tensor,
    input_metadata: InputMetadata,
) -> SamplerOutput:
    categorized_seq_group_ids = {t: [] for t in SamplingType}
    category_num_tokens = {t: 0 for t in SamplingType}
    for i, seq_group in enumerate(input_metadata.seq_groups):
        seq_ids, sampling_params = seq_group
        sampling_type = sampling_params.sampling_type
        categorized_seq_group_ids[sampling_type].append(i)
        num_seqs = len(seq_ids)
        category_num_tokens[sampling_type] += num_seqs

    seq_outputs_dict: Dict[int, List[SequenceOutputs]] = {}
    category_start_idx = 0
    for sampling_type in SamplingType:
        seq_group_ids = categorized_seq_group_ids[sampling_type]
        seq_groups = [input_metadata.seq_groups[i] for i in seq_group_ids]
        is_prompts = [i < input_metadata.num_prompts for i in seq_group_ids]
        num_tokens = category_num_tokens[sampling_type]
        if num_tokens == 0:
            continue
        category_logprobs = logprobs[category_start_idx:category_start_idx +
                                     num_tokens]
        category_probs = probs[category_start_idx:category_start_idx +
                               num_tokens]
        if sampling_type == SamplingType.GREEDY:
            sample_results = _greedy_sample(seq_groups, category_logprobs)
        elif sampling_type == SamplingType.RANDOM:
            sample_results = _random_sample(seq_groups, is_prompts,
                                            category_probs)
        elif sampling_type == SamplingType.BEAM:
            sample_results = _beam_search_sample(seq_groups, is_prompts,
                                                 input_metadata.seq_data,
                                                 category_logprobs)
        else:
            raise ValueError(f"Unsupported sampling type: {sampling_type}")

        # Batched query for logprobs of selected token
        batched_logprobs_query_seq_indices: List[int] = []
        batched_logprobs_query_token_indices: List[int] = []
        sample_idx = 0
        for seq_group_id, seq_group, sample_result in zip(
                seq_group_ids, seq_groups, sample_results):
            seq_ids, sampling_params = seq_group
            next_token_ids, parent_ids = sample_result
            num_parent_seqs = len(seq_ids)
            batched_logprobs_query_seq_indices.extend(
                [sample_idx + parent_id for parent_id in parent_ids])
            batched_logprobs_query_token_indices.extend(next_token_ids)
            sample_idx += num_parent_seqs
        assert sample_idx == num_tokens
        batched_logprobs_query_result = category_logprobs[[
            batched_logprobs_query_seq_indices,
            batched_logprobs_query_token_indices
        ]].tolist()

        # Build the sequence outputs.
        sample_idx = 0
        result_idx = 0
        for seq_group_id, seq_group, sample_result in zip(
                seq_group_ids, seq_groups, sample_results):
            seq_ids, sampling_params = seq_group
            next_token_ids, parent_ids = sample_result
            num_results = len(next_token_ids)
            num_parent_seqs = len(seq_ids)
            parent_logprobs = category_logprobs[sample_idx:sample_idx +
                                                num_parent_seqs]
            selected_token_logprobs = batched_logprobs_query_result[
                result_idx:result_idx + num_results]
            seq_output = _build_sequence_outputs(parent_ids, next_token_ids,
                                                 selected_token_logprobs,
                                                 seq_ids, parent_logprobs,
                                                 sampling_params.logprobs)
            seq_outputs_dict[seq_group_id] = seq_output
            sample_idx += num_parent_seqs
            result_idx += num_results
        assert sample_idx == num_tokens
        category_start_idx += num_tokens

    return [seq_outputs_dict[i] for i in range(len(input_metadata.seq_groups))]<|MERGE_RESOLUTION|>--- conflicted
+++ resolved
@@ -302,7 +302,6 @@
     return tfss
 
 
-<<<<<<< HEAD
 def _get_eta_cutoffs(input_metadata: InputMetadata) -> List[float]:
     eta_cutoffs: List[float] = []
     for seq_group in input_metadata.seq_groups:
@@ -330,10 +329,7 @@
     return typical_ps
 
 
-def _apply_top_p_top_k(
-=======
 def _apply_top_a_top_p_top_k(
->>>>>>> 99c056d8
     logits: torch.Tensor,
     top_ps: List[float],
     top_ks: List[int],
