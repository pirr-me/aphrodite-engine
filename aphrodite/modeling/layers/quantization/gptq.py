import enum
from enum import Enum
from typing import Any, Dict, List, Optional
from fractions import Fraction

import torch
from torch.nn.parameter import Parameter

from aphrodite._C import ops as quantization_ops
from aphrodite.modeling.layers.linear import (LinearMethodBase,
                                              set_weight_attrs)
from aphrodite.modeling.layers.quantization.base_config import (
    QuantizationConfig)


class GPTQConfig(QuantizationConfig):
    """Config class for GPTQ.

    Reference: https://arxiv.org/abs/2210.17323
    """

    def __init__(
        self,
        weight_bits: int,
        group_size: int,
        desc_act: bool,
    ) -> None:
        self.weight_bits = weight_bits
        self.group_size = group_size
        self.desc_act = desc_act
        self.pack_factor = Fraction(32, self.weight_bits)
        if self.weight_bits not in [2, 3, 4, 8]:
            raise ValueError(
                "Currently, only 2/3/4/8-bit weight quantization is supported "
                f"for GPTQ, but got {self.weight_bits} bits.")

    def __repr__(self) -> str:
        return (f"GPTQConfig(weight_bits={self.weight_bits}, "
                f"group_size={self.group_size}, "
                f"desc_act={self.desc_act})")

    @classmethod
    def get_name(cls) -> str:
        return "gptq"

    @classmethod
    def get_supported_act_dtypes(cls) -> List[torch.dtype]:
        return [torch.half]

    @classmethod
    # Need to figure it out
    def get_min_capability(cls) -> int:
        return 60

    @classmethod
    def get_config_filenames(cls) -> List[str]:
        return ["quantize_config.json"]

    @classmethod
    def from_config(cls, config: Dict[str, Any]) -> "GPTQConfig":
        weight_bits = cls.get_from_keys(config, ["bits"])
        group_size = cls.get_from_keys(config, ["group_size"])
        desc_act = cls.get_from_keys(config, ["desc_act"])
        return cls(weight_bits, group_size, desc_act)

    def get_linear_method(self) -> "GPTQLinearMethod":
        return GPTQLinearMethod(self)

    def get_scaled_act_names(self) -> List[str]:
        return []


class ExllamaState(Enum):

    UNUSED = enum.auto()
    UNINITIALIZED = enum.auto()
    READY = enum.auto()


class GPTQLinearMethod(LinearMethodBase):
    """Linear method for GPTQ.

    Args:
        quant_config: The GPTQ quantization config.
    """

    def __init__(self, quant_config: GPTQConfig):
        self.quant_config = quant_config

    def create_weights(
        self,
        input_size_per_partition: int,
        output_size_per_partition: int,
        input_size: int,
        output_size: int,
        params_dtype: torch.dtype,
    ) -> Dict[str, Any]:
        del output_size  # Unused.
        if input_size_per_partition % self.quant_config.group_size != 0:
            raise ValueError(
                "The input size is not aligned with the quantized "
                "weight shape. This can be caused by too large "
                "tensor parallel size.")
        if (output_size_per_partition % self.quant_config.pack_factor.numerator
                != 0):
            raise ValueError(
                "The output size is not aligned with the quantized "
                "weight shape. This can be caused by too large "
                "tensor parallel size.")

        if self.quant_config.group_size != -1:
            group_size = self.quant_config.group_size
        else:
            group_size = input_size
        exllama_state = ExllamaState.UNINITIALIZED
        scale_and_zero_size = input_size // group_size
        scale_and_zero_input_dim = None
        if (input_size != input_size_per_partition
                and self.quant_config.group_size != -1):
            # For act-order models, we cannot use Exllama for row parallel layer
            if self.quant_config.desc_act:
                exllama_state = ExllamaState.UNUSED
            else:
                # we need to partition qzeros and scales for exllama kernel
                scale_and_zero_size = input_size_per_partition // group_size
                scale_and_zero_input_dim = 0

        qweight = Parameter(
            torch.empty(
                input_size_per_partition // self.quant_config.pack_factor,
                output_size_per_partition,
                device="cuda",
                dtype=torch.int32,
            ),
            requires_grad=False,
        )
        set_weight_attrs(
            qweight, {
                "input_dim": 0,
                "output_dim": 1,
                "packed_dim": 0,
                "pack_factor": self.quant_config.pack_factor,
            })
        g_idx = Parameter(
            torch.tensor(
                [
                    i // self.quant_config.group_size
                    for i in range(input_size_per_partition)
                ],
                device="cuda",
                dtype=torch.int32,
            ),
            requires_grad=False,
        )
        # Ignore warning from fused linear layers such as QKVParallelLinear.
        set_weight_attrs(g_idx, {"input_dim": 0, "ignore_warning": True})
        qzeros = Parameter(
            torch.empty(
                scale_and_zero_size,
                output_size_per_partition // self.quant_config.pack_factor,
                device="cuda",
                dtype=torch.int32,
            ),
            requires_grad=False,
        )
        set_weight_attrs(
            qzeros, {
                "input_dim": scale_and_zero_input_dim,
                "output_dim": 1,
                "packed_dim": 1,
                "pack_factor": self.quant_config.pack_factor,
            })
        scales = Parameter(
            torch.empty(
                scale_and_zero_size,
                output_size_per_partition,
                device="cuda",
                dtype=params_dtype,
            ),
            requires_grad=False,
        )
        set_weight_attrs(scales, {
            "input_dim": scale_and_zero_input_dim,
            "output_dim": 1,
        })
        return {
            "qweight": qweight,
            "g_idx": g_idx,
            "qzeros": qzeros,
            "scales": scales,
            "exllama_state": exllama_state,
        }

    def apply_weights(self,
                      weights: Dict[str, Any],
                      x: torch.Tensor,
                      bias: Optional[torch.Tensor] = None) -> torch.Tensor:
        qweight = weights["qweight"]
        out_shape = x.shape[:-1] + (qweight.shape[-1], )
        reshaped_x = x.reshape(-1, x.shape[-1])
<<<<<<< HEAD
        # exllama needs to shuffle the weight after it's loaded
        # here we do the shuffle on the first forward pass
=======
        # exllama needs to shuffle the weight after the weight is loaded
        # here we do the shuffle on first forward pass
>>>>>>> e1f3fd1e
        if weights["exllama_state"] == ExllamaState.UNINITIALIZED:
            if self.quant_config.desc_act:
                weights["g_idx"] = torch.argsort(weights["g_idx"]).to(
                    torch.int)
            else:
                weights["g_idx"] = torch.empty((1, 1), device="meta")
            weights["exllama_state"] = ExllamaState.READY
<<<<<<< HEAD
            quantization_ops.gptq_shuffle(weights["qweight"], weights["g_idx"])
        output = quantization_ops.gptq_gemm(
            reshaped_x, weights["qweight"], weights["qzeros"],
            weights["scales"], weights["g_idx"],
            weights["exllama_state"] == ExllamaState.READY)
=======
            quantization_ops.gptq_shuffle(weights["qweight"], weights["g_idx"],
                                          self.quant_config.weight_bits)
        output = quantization_ops.gptq_gemm(
            reshaped_x, weights["qweight"], weights["qzeros"],
            weights["scales"], weights["g_idx"],
            weights["exllama_state"] == ExllamaState.READY,
            self.quant_config.weight_bits)
>>>>>>> e1f3fd1e
        if bias is not None:
            output = output + bias
        return output.reshape(out_shape)<|MERGE_RESOLUTION|>--- conflicted
+++ resolved
@@ -198,13 +198,8 @@
         qweight = weights["qweight"]
         out_shape = x.shape[:-1] + (qweight.shape[-1], )
         reshaped_x = x.reshape(-1, x.shape[-1])
-<<<<<<< HEAD
-        # exllama needs to shuffle the weight after it's loaded
-        # here we do the shuffle on the first forward pass
-=======
         # exllama needs to shuffle the weight after the weight is loaded
         # here we do the shuffle on first forward pass
->>>>>>> e1f3fd1e
         if weights["exllama_state"] == ExllamaState.UNINITIALIZED:
             if self.quant_config.desc_act:
                 weights["g_idx"] = torch.argsort(weights["g_idx"]).to(
@@ -212,13 +207,6 @@
             else:
                 weights["g_idx"] = torch.empty((1, 1), device="meta")
             weights["exllama_state"] = ExllamaState.READY
-<<<<<<< HEAD
-            quantization_ops.gptq_shuffle(weights["qweight"], weights["g_idx"])
-        output = quantization_ops.gptq_gemm(
-            reshaped_x, weights["qweight"], weights["qzeros"],
-            weights["scales"], weights["g_idx"],
-            weights["exllama_state"] == ExllamaState.READY)
-=======
             quantization_ops.gptq_shuffle(weights["qweight"], weights["g_idx"],
                                           self.quant_config.weight_bits)
         output = quantization_ops.gptq_gemm(
@@ -226,7 +214,6 @@
             weights["scales"], weights["g_idx"],
             weights["exllama_state"] == ExllamaState.READY,
             self.quant_config.weight_bits)
->>>>>>> e1f3fd1e
         if bias is not None:
             output = output + bias
         return output.reshape(out_shape)